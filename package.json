--- conflicted
+++ resolved
@@ -153,25 +153,14 @@
 		]
 	},
 	"scripts": {
-<<<<<<< HEAD
-=======
 		"vscode:prepublish": "npm run compile",
 		"compile": "tsc -b",
->>>>>>> 12be9831
 		"watch": "tsc -b -w",
 		"lint": "eslint ./client/src --ext .ts,.tsx",
 		"vscode:prepublish": "tsc -b",
 		"test": "sh ./scripts/e2e.sh",
-		"test-server": "cargo test",
-		"compile": "tsc -b && npm run compile-server",
-		"compile-server": "cargo build --release && mkdir server && cp ./target/release/meerkat ./server && cp ./target/release/meerkat.exe ./server",
-		"postinstall": "npm run install-client",
 		"install-rust": "curl --proto '=https' --tlsv1.2 -sSf https://sh.rustup.rs | sh",
-		"install-client": "cd client && npm install && cd ..",
-		"install-server": "cd src && cargo update && cargo build && cd ..",
-		"update": "npm update && npm run update-client && npm run update-server",
-		"update-client": "cd client && npm update && cd ..",
-		"update-server": "cargo update"
+		"cargo-install": "cargo build"
 	},
 	"devDependencies": {
 		"@types/mocha": "^9.1.0",
